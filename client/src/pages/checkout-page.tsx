import { useState, useEffect } from "react";
import { useLocation } from "wouter";
import { useStripe, useElements, Elements, PaymentElement } from '@stripe/react-stripe-js';
import { loadStripe } from '@stripe/stripe-js';
import { useAuth } from "@/hooks/use-supabase-auth";
import { useCart } from "@/hooks/use-cart";
import { useVacationMode } from "@/hooks/use-vacation-mode";
import { useStoreStatus } from "@/hooks/use-store-status";
import { useQuery, useMutation } from "@tanstack/react-query";
import { apiRequest, queryClient } from "@/lib/queryClient";
import { useToast } from "@/hooks/use-toast";
import Footer from "@/components/layout/footer";
import { Helmet } from "react-helmet";
import { Button } from "@/components/ui/button";
import { Card, CardContent, CardDescription, CardFooter, CardHeader, CardTitle } from "@/components/ui/card";
import { Input } from "@/components/ui/input";
import { RadioGroup, RadioGroupItem } from "@/components/ui/radio-group";
import { Label } from "@/components/ui/label";
import { Select, SelectContent, SelectItem, SelectTrigger, SelectValue } from "@/components/ui/select";
import { Textarea } from "@/components/ui/textarea";
import { Separator } from "@/components/ui/separator";
import { Loader2, X, Gift, AlertCircle } from "lucide-react";
import AddressForm from "@/components/ui/address-autocomplete";

// Load Stripe outside of component to avoid recreating it on render
if (!import.meta.env.VITE_STRIPE_PUBLIC_KEY) {
  console.error('❌ VITE_STRIPE_PUBLIC_KEY is missing!');
  throw new Error("VITE_STRIPE_PUBLIC_KEY environment variable is required");
}
console.log('🔑 Initializing Stripe with public key:', import.meta.env.VITE_STRIPE_PUBLIC_KEY?.substring(0, 20) + '...');
const stripePromise = loadStripe(import.meta.env.VITE_STRIPE_PUBLIC_KEY);

// CheckoutForm with Stripe integration
const CheckoutForm = ({ orderId, clientSecret, customerPhone, customerName, customerAddress }: {
  orderId?: number | null,
  clientSecret: string,
  customerPhone?: string,
  customerName?: string,
  customerAddress?: {
    line1?: string,
    line2?: string,
    city?: string,
    state?: string,
    postal_code?: string,
    country?: string
  }
}) => {
  const stripe = useStripe();
  const elements = useElements();
  const [isLoading, setIsLoading] = useState(false);
  const { toast } = useToast();
  const [location, navigate] = useLocation();

  const handleSubmit = async (e: React.FormEvent) => {
    e.preventDefault();

    console.log('💳 Payment form submitted');
    console.log('Stripe loaded:', !!stripe);
    console.log('Elements loaded:', !!elements);
    console.log('Customer phone:', customerPhone);
    console.log('Customer name:', customerName);
    console.log('Customer address:', customerAddress);

    if (!stripe || !elements) {
      console.error('❌ Stripe or Elements not loaded');
      toast({
        title: "Payment System Not Ready",
        description: "Please wait a moment and try again. If the problem persists, refresh the page.",
        variant: "destructive",
      });
      return;
    }

    setIsLoading(true);

    try {
      console.log('🔄 Confirming payment...');
      // Let Stripe collect all billing details through the PaymentElement form
      // This avoids integration errors from missing fields
      const { error } = await stripe.confirmPayment({
        elements,
        confirmParams: {
          return_url: `${window.location.origin}/order-success`,
        },
        redirect: "always",
      });

      // Note: When using redirect: "always", the else block below will typically not execute
      // because Stripe will redirect the user to the return_url on success.
      // This error handling is for cases where redirect fails or payment fails.
      if (error) {
        console.error('❌ Payment confirmation error:', error);
        toast({
          title: "Payment Failed",
          description: error.message,
          variant: "destructive",
        });
        setIsLoading(false);
      } else {
        console.log('✅ Payment confirmed, waiting for redirect...');
      }
    } catch (err) {
      console.error('❌ Unexpected error during payment:', err);
      toast({
        title: "Payment Error",
        description: "An unexpected error occurred. Please try again.",
        variant: "destructive",
      });
      setIsLoading(false);
    }
  };

  return (
    <form onSubmit={handleSubmit}>
      <PaymentElement
        options={{
          fields: {
            billingDetails: 'auto'  // Let Stripe collect everything it needs
          }
        }}
      />
      <div className="mt-6">
        <Button 
          type="submit" 
          className="w-full bg-[#d73a31] hover:bg-[#c73128]" 
          disabled={!stripe || !elements || isLoading}
        >
          {isLoading ? (
            <Loader2 className="h-4 w-4 animate-spin mr-2" />
          ) : null}
          Pay Now
        </Button>
      </div>
    </form>
  );
};

// CheckoutPage component
const CheckoutPage = () => {
  const { user, refreshUserProfile } = useAuth();
  const { items, total, tax, clearCart, showLoginModal } = useCart();
  const [location, navigate] = useLocation();
  const { toast } = useToast();
  const { isOrderingPaused, displayMessage } = useVacationMode();
  const { isPastCutoff, canPlaceAsapOrders, cutoffMessage } = useStoreStatus();

  // Check for corrupted items and handle gracefully
  useEffect(() => {
    try {
      const corruptedItems = items.filter((item, index) => {
        if (!item || !item.name) {
          console.warn(`Found corrupted item at index ${index}:`, item);
          return true;
        }
        return false;
      });

      if (corruptedItems.length > 0) {
        console.warn(`Found ${corruptedItems.length} corrupted items, but continuing with valid items`);
        toast({
          title: "Some cart items were invalid",
          description: "Invalid items have been filtered out automatically.",
          variant: "default"
        });
      }
    } catch (error) {
      console.warn('Error checking cart items:', error);
      // Just log the error, don't crash the checkout
    }
  }, [items, toast]);
  
  const formatPrice = (price: number) => {
    if (isNaN(price) || price === null || price === undefined) {
      return "0.00";
    }
    return price.toFixed(2);
  };

  // Calculate delivery fee based on address
  const calculateDeliveryFee = async (addressInfo: any) => {
    if (orderType !== "delivery" || !addressInfo) {
      setDeliveryFee(0);
      setDeliveryError("");
      setDeliveryZoneInfo(null);
      return;
    }

    setDeliveryCalculating(true);
    setDeliveryError("");

    try {
      const payload = {
        address: addressInfo.fullAddress
      };

      const response = await fetch('/api/delivery-fee', {
        method: 'POST',
        headers: {
          'Content-Type': 'application/json',
        },
        body: JSON.stringify(payload)
      });

      const result = await response.json();

      if (!response.ok) {
        throw new Error(result.error || 'Failed to calculate delivery fee');
      }

      if (!result.success) {
        setDeliveryError(result.message || 'Delivery not available to this location');
        setDeliveryFee(0);
        setDeliveryZoneInfo(null);
      } else {
        setDeliveryFee(result.deliveryFee);
        setDeliveryZoneInfo(result);
        setDeliveryError("");
      }

    } catch (error: any) {
      console.error('❌ Delivery fee calculation error:', error);
      setDeliveryError('Unable to calculate delivery fee. Using standard rate.');
      setDeliveryFee(3.99); // Fallback to default
      setDeliveryZoneInfo(null);
    } finally {
      setDeliveryCalculating(false);
    }
  };
  
  const [orderType, setOrderType] = useState("pickup");
  const [fulfillmentTime, setFulfillmentTime] = useState("asap");
  const [scheduledTime, setScheduledTime] = useState("");
  const [guestName, setGuestName] = useState("");
  const [phone, setPhone] = useState("");
  const [address, setAddress] = useState("");
  const [addressData, setAddressData] = useState<{
    fullAddress: string;
    street: string;
    city: string;
    state: string;
    zipCode: string;
    latitude?: number;
    longitude?: number;
  } | null>(null);
  const [specialInstructions, setSpecialInstructions] = useState("");
  const [clientSecret, setClientSecret] = useState("");
  const [orderId, setOrderId] = useState<number | null>(null);
  const [promoCode, setPromoCode] = useState("");
  const [appliedPromoCode, setAppliedPromoCode] = useState<any>(null);
  const [promoCodeError, setPromoCodeError] = useState("");
  const [appliedVoucher, setAppliedVoucher] = useState<any>(null);
  const [voucherError, setVoucherError] = useState("");
  const [selectedVoucherId, setSelectedVoucherId] = useState<string>("none");
  const [tip, setTip] = useState(0);
  const [tipType, setTipType] = useState<"percentage" | "amount">("percentage");
  const [customTip, setCustomTip] = useState("");
  const [contactInfoLoaded, setContactInfoLoaded] = useState(false);

  // Delivery fee calculation state
  const [deliveryFee, setDeliveryFee] = useState(3.99); // Default fallback
  const [deliveryCalculating, setDeliveryCalculating] = useState(false);
  const [deliveryError, setDeliveryError] = useState("");
  const [deliveryZoneInfo, setDeliveryZoneInfo] = useState<any>(null);

  // Card processing fee state
  const [cardFeeSettings, setCardFeeSettings] = useState<any>(null);
  const [cardFeeLoading, setCardFeeLoading] = useState(true);

  // Auto-populate contact information when user data is available
  useEffect(() => {
    if (user && !contactInfoLoaded) {
      console.log('📞 Auto-populating contact info from user profile:', {
        phone: user.phone,
        address: user.address,
        city: user.city,
        state: user.state,
        zipCode: user.zipCode
      });

      // Set phone number if available
      if (user.phone) {
        setPhone(user.phone);
        console.log('✅ Phone auto-populated:', user.phone);
      }

      // Set address if available - construct full address from components
      if (user.address || (user.city && user.state)) {
        let fullAddress = '';

        if (user.address) {
          fullAddress = user.address;

          // Add city, state, zip if they exist and aren't already in the address
          const addressParts = [];
          if (user.city && !fullAddress.toLowerCase().includes(user.city.toLowerCase())) {
            addressParts.push(user.city);
          }
          if (user.state && !fullAddress.toLowerCase().includes(user.state.toLowerCase())) {
            addressParts.push(user.state);
          }
          if (user.zipCode && !fullAddress.includes(user.zipCode)) {
            addressParts.push(user.zipCode);
          }

          if (addressParts.length > 0) {
            fullAddress += ', ' + addressParts.join(', ');
          }
        } else if (user.city && user.state) {
          // If no street address but have city/state, just use those
          fullAddress = [user.city, user.state, user.zipCode].filter(Boolean).join(', ');
        }

        if (fullAddress) {
          setAddress(fullAddress);

          // Also set the structured address data
          setAddressData({
            fullAddress: fullAddress,
            street: user.address || '',
            city: user.city || '',
            state: user.state || '',
            zipCode: user.zipCode || ''
          });

          console.log('✅ Address auto-populated:', fullAddress);
        }
      }

      setContactInfoLoaded(true);

      // Only show toast if we actually populated some data
      if (user.phone || user.address || (user.city && user.state)) {
        toast({
          title: "Contact info auto-filled",
          description: "Your saved information has been loaded. You can edit it if needed.",
          duration: 4000
        });
      }
    }
  }, [user, contactInfoLoaded, toast]);

  // Reset contact info loaded flag when user changes
  useEffect(() => {
    setContactInfoLoaded(false);
  }, [user?.id]);

  // Fetch card processing fee settings from backend
  useEffect(() => {
    const fetchCardFeeSettings = async () => {
      try {
        const response = await fetch('/api/admin-service-fees');
        if (response.ok) {
          const data = await response.json();
          console.log('📊 Card fee settings loaded:', data);
          setCardFeeSettings(data);
        } else {
          console.warn('Failed to load card fee settings');
        }
      } catch (error) {
        console.error('Error fetching card fee settings:', error);
      } finally {
        setCardFeeLoading(false);
      }
    };

    fetchCardFeeSettings();
  }, []);

  // Calculate delivery fee when address changes
  useEffect(() => {
    if (orderType === "delivery" && addressData) {
      calculateDeliveryFee(addressData);
    } else if (orderType === "pickup") {
      setDeliveryFee(0);
      setDeliveryError("");
      setDeliveryZoneInfo(null);
    }
  }, [addressData, orderType]);

  // Store hours validation
  const isStoreOpen = () => {
    const now = new Date();
    const day = now.getDay(); // 0 = Sunday, 1 = Monday, etc.
    const hour = now.getHours();
    
    // Store hours: Mon-Sat 11AM-10PM, Sun 12PM-9PM
    if (day === 0) { // Sunday
      return hour >= 12 && hour < 21;
    } else if (day >= 1 && day <= 6) { // Monday-Saturday
      return hour >= 11 && hour < 22;
    }
    return false;
  };

  // Check if cart is empty or has corrupted items
  useEffect(() => {
    // Add a small delay to allow cart to load from localStorage
    const timer = setTimeout(() => {
      // Filter out any items that might have slipped through with missing required fields
      const validItems = items.filter(item =>
        item &&
        typeof item === 'object' &&
        item.id &&
        item.name &&
        typeof item.name === 'string' &&
        item.name.trim() !== '' &&
        item.price !== undefined &&
        item.quantity !== undefined &&
        !isNaN(parseFloat(String(item.price))) &&
        parseInt(String(item.quantity)) > 0
      );

      if (validItems.length === 0) {
        navigate("/menu");
        toast({
          title: "Cart is empty or contains invalid items",
          description: "Please add items to your cart before checkout.",
        });
      } else if (validItems.length !== items.length) {
        // Some items were invalid, clear cart and redirect
        clearCart();
        navigate("/menu");
        toast({
          title: "Cart contained invalid items",
          description: "Your cart has been cleared. Please add items again.",
          variant: "destructive"
        });
      }
    }, 100);

    return () => clearTimeout(timer);
  }, [items, navigate, toast, clearCart]);

  // DISABLED: Query user rewards (API returns 404)
  // const { data: rewards } = useQuery({
  //   queryKey: ["/api/rewards"],
  //   enabled: !!user,
  // });
  const rewards = null; // Temporary fix for superadmin checkout crash

  // Fetch user's active vouchers for current order total
  const { data: activeVouchersData, isLoading: vouchersLoading } = useQuery({
    queryKey: ["/api/user/active-vouchers", total],
    queryFn: async () => {
      const response = await apiRequest("POST", "/api/user/active-vouchers", {
        orderTotal: total
      });
      return response.json();
    },
    enabled: !!user && total > 0,
  });

  const availableVouchers = activeVouchersData?.vouchers || [];

  // Update user profile mutation to save contact information
  const updateUserProfileMutation = useMutation({
    mutationFn: async (contactData: { phone?: string; address?: string; city?: string; state?: string; zip_code?: string }) => {
      const res = await apiRequest("PATCH", "/api/user-profile", contactData);
      return await res.json();
    },
    onSuccess: () => {
      console.log('✅ User profile updated with contact information');
    },
    onError: (error: Error) => {
      console.warn('⚠️ Failed to update user profile:', error);
    },
  });

  // Remove old createOrderMutation - orders are now created after payment succeeds

  // Create payment intent mutation
  const createPaymentIntentMutation = useMutation({
    mutationFn: async (data: { amount: number; orderId?: number | null; orderData?: any }) => {
      const res = await apiRequest("POST", "/api/create-payment-intent", data);
      return await res.json();
    },
    onSuccess: (data) => {
      console.log('✅ Payment intent created successfully');
      console.log('Client secret received:', data.clientSecret ? '(present)' : '(missing)');
      setClientSecret(data.clientSecret);

      // Scroll to payment section when it loads
      setTimeout(() => {
        const paymentSection = document.getElementById('payment-section');
        if (paymentSection) {
          paymentSection.scrollIntoView({ behavior: 'smooth', block: 'start' });
        } else {
          // Fallback: scroll to top of page
          window.scrollTo({ top: 0, behavior: 'smooth' });
        }
      }, 100);
    },
    onError: (error: Error) => {
      toast({
        title: "Payment initialization failed",
        description: error.message,
        variant: "destructive",
      });
    },
  });

  // Validate promo code mutation
  const validatePromoCodeMutation = useMutation({
    mutationFn: async (code: string) => {
      try {
        const res = await apiRequest("POST", "/api/promo-codes/validate", { code });

        if (!res.ok) {
          // Handle HTTP error responses
          let errorMessage = "Invalid promo code";
          try {
            const errorData = await res.json();
            errorMessage = errorData.message || errorMessage;
          } catch {
            // If response isn't JSON, use status text
            errorMessage = res.statusText || errorMessage;
          }
          throw new Error(errorMessage);
        }

        return await res.json();
      } catch (error: any) {
        // Clean error handling - avoid HTML responses
        let errorMessage = "Invalid promo code";

        if (error.message && !error.message.includes('<html')) {
          errorMessage = error.message;
        }

        throw new Error(errorMessage);
      }
    },
    onSuccess: (data) => {
      setAppliedPromoCode(data);
      setPromoCodeError("");
      toast({
        title: "Promo code applied!",
        description: `${data.discountType === 'percentage' ? data.discount + '%' : '$' + data.discount} discount applied`,
      });
    },
    onError: (error: any) => {
      setPromoCodeError(error.message || "Invalid promo code");
      setAppliedPromoCode(null);
      toast({
        title: "Invalid promo code",
        description: error.message || "Please check your code and try again",
        variant: "destructive",
      });
    },
  });


  // Calculate totals with promo code and vouchers
  const calculateTotals = () => {
    const subtotal = total;
    const taxAmount = tax;
    let discountAmount = 0;
    let voucherDiscountAmount = 0;

    // Apply promo code discount
    if (appliedPromoCode) {
      if (appliedPromoCode.discountType === 'percentage') {
        discountAmount = (subtotal * appliedPromoCode.discount) / 100;
      } else {
        discountAmount = appliedPromoCode.discount;
      }
    }

    // Apply voucher discount
    if (appliedVoucher) {
      // Check minimum order amount
      if (subtotal >= (appliedVoucher.min_order_amount || 0)) {
        if (appliedVoucher.discount_type === 'percentage') {
          voucherDiscountAmount = (subtotal * appliedVoucher.discount_amount) / 100;
        } else if (appliedVoucher.discount_type === 'delivery_fee') {
          // Free delivery - this would be handled separately in delivery fee calculation
          voucherDiscountAmount = 0; // Delivery fee discount handled elsewhere
        } else {
          voucherDiscountAmount = appliedVoucher.discount_amount;
        }
      }
    }

    const totalDiscountAmount = discountAmount + voucherDiscountAmount;
    const finalSubtotal = Math.max(0, subtotal - totalDiscountAmount);

    // Calculate tip
    let tipAmount = 0;
    if (tipType === "percentage" && tip > 0) {
      tipAmount = (finalSubtotal * tip) / 100;
    } else if (tipType === "amount") {
      tipAmount = parseFloat(customTip) || 0;
    }

    // Use dynamic delivery fee (calculated based on distance)
    const currentDeliveryFee = orderType === "delivery" ? deliveryFee : 0;

<<<<<<< HEAD
    // Calculate service fee (3.5% of subtotal after discounts)
    const SERVICE_FEE_PERCENTAGE = 3.5;
    const serviceFeeAmount = (finalSubtotal * SERVICE_FEE_PERCENTAGE) / 100;

    const finalTotal = finalSubtotal + taxAmount + tipAmount + currentDeliveryFee + serviceFeeAmount;
=======
    // Calculate card processing fee if enabled
    let cardProcessingFee = 0;
    if (cardFeeSettings && cardFeeSettings.cardFeesEnabled) {
      // Calculate based on subtotal + tax + delivery + tip (before card fee)
      const baseForCardFee = finalSubtotal + taxAmount + currentDeliveryFee + tipAmount;

      if (cardFeeSettings.cardFeeType === 'percentage') {
        cardProcessingFee = (baseForCardFee * cardFeeSettings.cardFeeAmount) / 100;
      } else {
        // Fixed amount
        cardProcessingFee = cardFeeSettings.cardFeeAmount;
      }
    }

    const finalTotal = finalSubtotal + taxAmount + tipAmount + currentDeliveryFee + cardProcessingFee;
>>>>>>> 53d878ba

    return {
      subtotal,
      tax: taxAmount,
      discount: discountAmount,
      voucherDiscount: voucherDiscountAmount,
      totalDiscount: totalDiscountAmount,
      tip: tipAmount,
      deliveryFee: currentDeliveryFee,
<<<<<<< HEAD
      serviceFee: serviceFeeAmount,
=======
      cardProcessingFee,
>>>>>>> 53d878ba
      finalSubtotal,
      finalTotal
    };
  };

  const totals = calculateTotals();

  // Handle promo code submission
  const handlePromoCodeSubmit = (e: React.FormEvent) => {
    e.preventDefault();
    if (promoCode.trim()) {
      validatePromoCodeMutation.mutate(promoCode.trim());
    }
  };

  // Remove promo code
  const removePromoCode = () => {
    setAppliedPromoCode(null);
    setPromoCode("");
    setPromoCodeError("");
  };

  // Handle voucher selection from dropdown
  const handleVoucherSelect = (voucherId: string) => {
    setSelectedVoucherId(voucherId);
    setVoucherError("");

    if (voucherId === "" || voucherId === "none") {
      // No voucher selected
      setAppliedVoucher(null);
      return;
    }

    // Find the selected voucher
    const selectedVoucher = availableVouchers.find((v: any) => v.id.toString() === voucherId);
    if (selectedVoucher) {
      setAppliedVoucher(selectedVoucher);
    }
  };


  // Remove voucher
  const removeVoucher = () => {
    setAppliedVoucher(null);
    setSelectedVoucherId("none");
    setVoucherError("");
  };

  const handleAddressSelect = (addressInfo: {
    fullAddress: string;
    street: string;
    city: string;
    state: string;
    zipCode: string;
    latitude?: number;
    longitude?: number;
  }) => {
    setAddressData(addressInfo);
    setAddress(addressInfo.fullAddress);
  };

  // Handle form submission
  const handleSubmitOrder = (e: React.FormEvent) => {
    e.preventDefault();

    console.log('🚀🚀🚀 DEPLOYMENT UPDATE:', new Date().toISOString(), 'Version 2.3 - COMPLETE PAYMENT FIX');
    console.log('🔄 NEW CHECKOUT FLOW - This should NOT create orders immediately!');
    console.log('🔄 If you see POST /api/orders after this, there is a caching issue!');

    // Allow guest checkout - just require phone number
    if (!phone) {
      toast({
        title: "Phone number required",
        description: "Please provide a phone number for your order.",
        variant: "destructive",
      });
      return;
    }
    
    if (orderType === "delivery" && !address) {
      toast({
        title: "Address required",
        description: "Please provide a complete delivery address.",
        variant: "destructive",
      });
      return;
    }

    // Validate that address has all required components
    if (orderType === "delivery" && address) {
      const addressParts = address.split(',').map(part => part.trim());
      if (addressParts.length < 3) {
        toast({
          title: "Incomplete Address",
          description: "Please provide street address, city, state, and ZIP code.",
          variant: "destructive",
        });
        return;
      }
    }

    // Validate delivery zone
    if (orderType === "delivery" && deliveryError) {
      toast({
        title: "Delivery Not Available",
        description: deliveryError,
        variant: "destructive",
      });
      return;
    }

    // Don't allow ordering if delivery fee calculation is in progress
    if (orderType === "delivery" && deliveryCalculating) {
      toast({
        title: "Calculating Delivery Fee",
        description: "Please wait while we calculate your delivery fee.",
        variant: "destructive",
      });
      return;
    }
    
    // Validate fulfillment time
    if (fulfillmentTime === "asap" && !isStoreOpen()) {
      toast({
        title: "Store is Closed",
        description: "Please select a scheduled time or try again during business hours.",
        variant: "destructive",
      });
      return;
    }
    
    if (fulfillmentTime === "scheduled" && !scheduledTime) {
      toast({
        title: "Scheduled Time Required",
        description: "Please select a date and time for your order.",
        variant: "destructive",
      });
      return;
    }

    // Validate scheduled time is within store hours
    if (fulfillmentTime === "scheduled" && scheduledTime) {
      const selectedDate = new Date(scheduledTime);
      const day = selectedDate.getDay();
      const hour = selectedDate.getHours();
      const minute = selectedDate.getMinutes();

      let isValidTime = false;
      if (day === 0) { // Sunday
        isValidTime = (hour > 12 || (hour === 12 && minute >= 0)) && hour < 21;
      } else if (day >= 1 && day <= 6) { // Monday-Saturday
        isValidTime = (hour > 11 || (hour === 11 && minute >= 0)) && hour < 22;
      }

      if (!isValidTime) {
        toast({
          title: "Outside Store Hours",
          description: "Please select a time when we're open. Mon-Sat: 11AM-10PM, Sun: 12PM-9PM",
          variant: "destructive",
        });
        return;
      }
    }
    
    // Create order - filter out any corrupted items
    const orderItems = items
      .filter(item => item && item.id && item.name && item.price && item.quantity)
      .map(item => {
        console.log('🔍 CHECKOUT DEBUG - Processing cart item for order:', {
          itemName: item.name,
          itemId: item.id,
          hasOptions: !!item.options,
          optionsType: typeof item.options,
          optionsLength: Array.isArray(item.options) ? item.options.length : 'N/A',
          optionsContent: item.options,
          hasSelectedOptions: !!item.selectedOptions,
          selectedOptionsType: typeof item.selectedOptions,
          selectedOptionsContent: item.selectedOptions,
          finalOptions: item.options || item.selectedOptions || []
        });

        return {
          menuItemId: item.id,
          quantity: item.quantity,
          price: (item.price * item.quantity).toString(),
          options: item.options || item.selectedOptions || [],
          specialInstructions: item.specialInstructions || "",
        };
      });
    
    // Use structured address data from AddressForm component
    // addressData state is already being set by handleAddressSelect

    // Store order data for after payment confirmation (don't create order yet)
    const pendingOrderData = {
      status: "pending", // Will be updated to confirmed after payment processing
      total: totals.finalTotal.toString(),
      tax: tax.toString(),
      tip: totals.tip.toString(),
      deliveryFee: orderType === "delivery" ? deliveryFee.toString() : "0",
<<<<<<< HEAD
      serviceFee: totals.serviceFee.toString(),
=======
      cardProcessingFee: totals.cardProcessingFee ? totals.cardProcessingFee.toString() : "0",
>>>>>>> 53d878ba
      orderType,
      paymentStatus: "pending", // Will be set to succeeded after payment confirmation
      specialInstructions,
      address: orderType === "delivery" ? address : "",
      addressData: orderType === "delivery" ? addressData : null,
      phone,
      customerName: user ? `${user.firstName || ''} ${user.lastName || ''}`.trim() : guestName || 'Guest',
      items: orderItems,
      fulfillmentTime,
      scheduledTime: fulfillmentTime === "scheduled" ? scheduledTime : null,
      voucherCode: appliedVoucher?.voucher_code || null,
      voucherDiscount: totals.voucherDiscount || 0,
      // Promo code data (different from vouchers - these are admin-created discount codes)
      promoCode: appliedPromoCode?.code || null,
      promoCodeId: appliedPromoCode?.id || null,
      promoCodeDiscount: totals.discount || 0,
      orderMetadata: {
        subtotal: total,
        discount: totals.discount,
        voucherDiscount: totals.voucherDiscount,
        cardProcessingFee: totals.cardProcessingFee || 0,
        finalSubtotal: totals.finalSubtotal
      }
    };

    // Store in sessionStorage for payment completion
    sessionStorage.setItem('pendingOrderData', JSON.stringify(pendingOrderData));
    console.log('💾 Stored pending order data for after payment:', pendingOrderData);

    console.log('⚡ About to create payment intent with orderId: null (NEW FLOW)');
    console.log('⚡ If you see an order being created now, there is a bug somewhere!');

    // Create payment intent directly (no order created yet)
    createPaymentIntentMutation.mutate({
      amount: totals.finalTotal,
      orderId: null, // No order ID yet - order will be created after payment
      orderData: pendingOrderData // Send order data to payment intent
    });
  };

  return (
    <>
      <Helmet>
        <title>Checkout | Favilla's NY Pizza</title>
        <meta name="description" content="Complete your order at Favilla's NY Pizza. Easy and secure checkout with multiple payment options." />
      </Helmet>

      <main className="bg-gray-50 py-12 md:pt-[72px] pt-14">
        {/* Vacation Mode Banner */}
        {isOrderingPaused && (
          <div className="bg-yellow-500 border-b-4 border-yellow-600 px-4 sm:px-6 lg:px-8 py-4 mb-6">
            <div className="max-w-6xl mx-auto flex items-center gap-3 text-white">
              <AlertCircle className="h-6 w-6 flex-shrink-0" />
              <div className="flex-1">
                <p className="font-bold text-lg">ASAP Orders Temporarily Paused</p>
                <p className="text-sm mb-1">{displayMessage}</p>
                <p className="text-sm font-medium bg-yellow-600 bg-opacity-50 px-2 py-1 rounded inline-block">
                  💡 Scheduled orders for later pickup/delivery are still available!
                </p>
              </div>
            </div>
          </div>
        )}

        {/* Store Hours Cutoff Banner */}
        {!isOrderingPaused && isPastCutoff && (
          <div className="bg-yellow-500 border-b-4 border-yellow-600 px-4 sm:px-6 lg:px-8 py-4 mb-6">
            <div className="max-w-6xl mx-auto flex items-center gap-3 text-white">
              <AlertCircle className="h-6 w-6 flex-shrink-0" />
              <div className="flex-1">
                <p className="font-bold text-lg">ASAP Orders Closed</p>
                <p className="text-sm mb-1">{cutoffMessage}</p>
                <p className="text-sm font-medium bg-yellow-600 bg-opacity-50 px-2 py-1 rounded inline-block">
                  💡 You can still schedule an order for tomorrow!
                </p>
              </div>
            </div>
          </div>
        )}

        <div className="container mx-auto px-4">
          {/* Back Button */}
          <div className="mb-6">
            <Button
              variant="outline"
              onClick={() => navigate("/menu")}
              className="flex items-center gap-2"
            >
              ← Back to Menu
            </Button>
          </div>

          <h1 className="text-3xl font-display font-bold text-center mb-8">Checkout</h1>
          
          <div className="grid grid-cols-1 lg:grid-cols-3 gap-8 max-w-6xl mx-auto">
            {/* Order Summary */}
            <div className="lg:col-span-2">
              <Card>
                <CardHeader>
                  <CardTitle>Order Summary</CardTitle>
                  <CardDescription>Review your order before payment</CardDescription>
                </CardHeader>
                <CardContent>
                  <div className="space-y-4">
                    {items.filter(item => item && item.id && item.name).map((item) => (
                      <div key={`${item.id}-${JSON.stringify(item.options || item.selectedOptions)}`} className="flex justify-between items-center py-2 border-b">
                        <div className="flex items-center">
                          <div className="ml-4">
                            <p className="font-medium">{item.name}</p>
                            <p className="text-sm text-gray-500">
                              {item.selectedOptions?.size && `Size: ${item.selectedOptions.size}`}
                              {/* Show add-ons */}
                              {item.options && item.options.length > 0 && (
                                <span className="block">
                                  {item.options.map((opt, idx) => {
                                    // Don't show sizes in add-ons list or price calculation
                                    const isSize = opt.groupName?.toLowerCase().includes('size');
                                    return isSize ? null : `${opt.itemName || opt.name}`;
                                  }).filter(Boolean).join(', ') || 'No add-ons'}
                                  {(() => {
                                    // Calculate add-on price excluding sizes
                                    const addOnPrice = item.options
                                      .filter(opt => !opt.groupName?.toLowerCase().includes('size'))
                                      .reduce((sum, opt) => sum + (opt.price || 0), 0);
                                    return addOnPrice > 0 ? ` (+$${addOnPrice.toFixed(2)})` : '';
                                  })()}
                                </span>
                              )}
                              {item.specialInstructions && (
                                <span className="block italic">"{item.specialInstructions}"</span>
                              )}
                            </p>
                            <p className="text-sm text-gray-500">Qty: {item.quantity}</p>
                          </div>
                        </div>
                        <p className="font-medium">${formatPrice(item.price * item.quantity)}</p>
                      </div>
                    ))}
                  </div>
                  
                  {/* Promo Code Section */}
                  <div className="mt-6 space-y-3">
                    <Separator />
                    <div className="space-y-2">
                      <Label className="text-sm font-medium">Promo Code</Label>
                      {!appliedPromoCode ? (
                        <form onSubmit={handlePromoCodeSubmit} className="flex gap-2">
                          <Input
                            value={promoCode}
                            onChange={(e) => setPromoCode(e.target.value)}
                            placeholder="Enter promo code"
                            className="flex-1"
                            disabled={validatePromoCodeMutation.isPending}
                          />
                          <Button
                            type="submit"
                            variant="outline"
                            size="sm"
                            disabled={!promoCode.trim() || validatePromoCodeMutation.isPending}
                          >
                            {validatePromoCodeMutation.isPending ? (
                              <Loader2 className="h-4 w-4 animate-spin" />
                            ) : (
                              "Apply"
                            )}
                          </Button>
                        </form>
                      ) : (
                        <div className="flex items-center justify-between p-2 bg-green-50 border border-green-200 rounded">
                          <div className="flex items-center gap-2">
                            <span className="text-green-700 font-medium">
                              {appliedPromoCode.code} - {appliedPromoCode.discountType === 'percentage' ? `${appliedPromoCode.discount}%` : `$${appliedPromoCode.discount}`} off
                            </span>
                          </div>
                          <Button
                            type="button"
                            variant="ghost"
                            size="sm"
                            onClick={removePromoCode}
                            className="text-green-600 hover:text-green-800"
                          >
                            Remove
                          </Button>
                        </div>
                      )}
                      {promoCodeError && (
                        <p className="text-sm text-red-600">{promoCodeError}</p>
                      )}
                    </div>
                  </div>

                  {/* Available Vouchers Section */}
                  <div className="mt-4 space-y-3">
                    <div className="space-y-2">
                      <Label className="text-sm font-medium flex items-center gap-2">
                        <Gift className="h-4 w-4 text-blue-600" />
                        Available Vouchers
                      </Label>
                      <p className="text-xs text-gray-500">Select one of your redeemed vouchers to apply (no codes needed!)</p>

                      {vouchersLoading ? (
                        <div className="flex items-center gap-2 p-3 text-gray-500 bg-gray-50 rounded-lg">
                          <Loader2 className="h-4 w-4 animate-spin" />
                          <span>Loading your vouchers...</span>
                        </div>
                      ) : availableVouchers.length === 0 ? (
                        <div className="p-4 text-center bg-gray-50 rounded-lg border-2 border-dashed border-gray-200">
                          <div className="text-gray-400 mb-2">🎁</div>
                          <p className="text-gray-600 font-medium">No vouchers available</p>
                          <p className="text-xs text-gray-500 mt-1">
                            Redeem rewards to get vouchers for discounts!
                          </p>
                        </div>
                      ) : (
                        <>
                          {!appliedVoucher ? (
                            <Select value={selectedVoucherId} onValueChange={handleVoucherSelect}>
                              <SelectTrigger className="w-full border-blue-200 focus:border-blue-400 focus:ring-blue-100">
                                <SelectValue placeholder="Choose a voucher to apply (optional)" />
                              </SelectTrigger>
                              <SelectContent>
                                <SelectItem value="none">No voucher</SelectItem>
                                {availableVouchers.map((voucher: any) => (
                                  <SelectItem key={voucher.id} value={voucher.id.toString()}>
                                    <div className="flex flex-col py-1">
                                      <span className="font-medium text-gray-900">
                                        {voucher.voucher_code} - {voucher.savings_text}
                                      </span>
                                      {voucher.min_order_amount > 0 && (
                                        <span className="text-xs text-gray-500">
                                          Min order: ${voucher.min_order_amount}
                                        </span>
                                      )}
                                      {voucher.calculated_discount > 0 && (
                                        <span className="text-xs text-green-600 font-medium">
                                          Saves ${voucher.calculated_discount.toFixed(2)} on this order
                                        </span>
                                      )}
                                    </div>
                                  </SelectItem>
                                ))}
                              </SelectContent>
                            </Select>
                          ) : (
                            <div className="flex items-center gap-2">
                              <div className="bg-gradient-to-r from-green-50 to-emerald-50 p-3 rounded-lg flex-1 border border-green-300">
                                <div className="flex items-center justify-between">
                                  <span className="text-green-700 font-medium">
                                    🎉 {appliedVoucher.voucher_code} - {appliedVoucher.savings_text}
                                  </span>
                                  <span className="text-green-800 font-bold">
                                    -${appliedVoucher.calculated_discount?.toFixed(2) || appliedVoucher.discount_amount}
                                  </span>
                                </div>
                                {appliedVoucher.min_order_amount > 0 && (
                                  <span className="text-xs text-green-600">
                                    Min order: ${appliedVoucher.min_order_amount}
                                  </span>
                                )}
                              </div>
                              <Button
                                variant="ghost"
                                size="sm"
                                onClick={removeVoucher}
                                className="text-gray-400 hover:text-red-500 hover:bg-red-50"
                              >
                                <X className="h-4 w-4" />
                              </Button>
                            </div>
                          )}
                        </>
                      )}
                      {voucherError && (
                        <p className="text-sm text-red-600">{voucherError}</p>
                      )}
                    </div>
                  </div>

                  <div className="mt-6 space-y-2">
                    <div className="flex justify-between">
                      <span>Subtotal</span>
                      <span>${formatPrice(totals.subtotal)}</span>
                    </div>
                    {totals.discount > 0 && (
                      <div className="flex justify-between text-green-600">
                        <span>Promo Discount</span>
                        <span>-${formatPrice(totals.discount)}</span>
                      </div>
                    )}
                    {totals.voucherDiscount > 0 && (
                      <div className="flex justify-between text-green-600 font-medium">
                        <span className="flex items-center gap-1">
                          <Gift className="h-4 w-4" />
                          Voucher Discount
                        </span>
                        <span>-${formatPrice(totals.voucherDiscount)}</span>
                      </div>
                    )}
                    <div className="flex justify-between">
                      <span>Tax</span>
                      <span>${formatPrice(totals.tax)}</span>
                    </div>
                    {orderType === "delivery" && (
                      <div className="flex justify-between">
                        <span className="flex items-center">
                          Delivery Fee
                          {deliveryCalculating && <Loader2 className="h-3 w-3 animate-spin ml-1" />}
                          {deliveryZoneInfo && (
                            <span className="text-xs text-gray-500 ml-1">
                              ({deliveryZoneInfo.distance} mi)
                            </span>
                          )}
                        </span>
                        <span>${formatPrice(totals.deliveryFee)}</span>
                      </div>
                    )}
                    {deliveryError && (
                      <div className="text-sm text-red-600 bg-red-50 p-2 rounded">
                        {deliveryError}
                      </div>
                    )}
                    {totals.tip > 0 && (
                      <div className="flex justify-between">
                        <span>Tip</span>
                        <span>${formatPrice(totals.tip)}</span>
                      </div>
                    )}
<<<<<<< HEAD
                    <div className="flex justify-between text-sm text-gray-600">
                      <span className="flex items-center gap-1">
                        Processing Fee
                        <span className="text-xs">(3.5%)</span>
                      </span>
                      <span>${formatPrice(totals.serviceFee)}</span>
                    </div>
=======
                    {totals.cardProcessingFee > 0 && cardFeeSettings && (
                      <div className="flex justify-between text-gray-600">
                        <span className="flex items-center gap-1">
                          {cardFeeSettings.cardFeeLabel || 'Card Processing Fee'}
                          {cardFeeSettings.cardFeeType === 'percentage' && (
                            <span className="text-xs">({cardFeeSettings.cardFeeAmount}%)</span>
                          )}
                        </span>
                        <span>${formatPrice(totals.cardProcessingFee)}</span>
                      </div>
                    )}
>>>>>>> 53d878ba
                    <Separator className="my-2" />
                    <div className="flex justify-between font-bold text-lg">
                      <span>Total</span>
                      <span>${formatPrice(totals.finalTotal)}</span>
                    </div>
                  </div>
                </CardContent>
              </Card>
              
              {!clientSecret && (
                <Card className="mt-6">
                  <CardHeader>
                    <CardTitle>Order Details</CardTitle>
                    <CardDescription>Please provide the following details for your order</CardDescription>
                  </CardHeader>
                  <CardContent>
                    <form onSubmit={handleSubmitOrder} className="space-y-6">
                      {/* Guest Name Field - Only shown for non-logged-in users */}
                      {!user && (
                        <div className="p-4 bg-blue-50 border-2 border-blue-200 rounded-lg">
                          <Label htmlFor="guestName" className="text-blue-700 font-semibold flex items-center gap-2">
                            👤 Your Name <span className="text-blue-600 text-sm">(Required)</span>
                          </Label>
                          <Input
                            id="guestName"
                            type="text"
                            placeholder="Enter your name"
                            value={guestName}
                            onChange={(e) => setGuestName(e.target.value)}
                            required
                            className="mt-2 border-2 border-blue-300 focus:border-blue-500 focus:ring-blue-500 bg-white"
                          />
                          <p className="text-xs text-gray-500 mt-1">
                            📝 This will appear on your order and receipt
                          </p>
                        </div>
                      )}

                      <div className="p-4 bg-red-50 border-2 border-red-200 rounded-lg">
                        <Label htmlFor="phone" className="text-red-700 font-semibold flex items-center gap-2">
                          📞 Phone Number <span className="text-red-600 text-sm">(Required)</span>
                        </Label>
                        <Input
                          id="phone"
                          type="tel"
                          placeholder={user ? "Your phone number will be saved for future orders" : "Enter your phone number"}
                          value={phone}
                          onChange={(e) => setPhone(e.target.value)}
                          required
                          className="mt-2 border-2 border-red-300 focus:border-red-500 focus:ring-red-500 bg-white"
                        />
                        {user && !phone && (
                          <p className="text-xs text-gray-500 mt-1">
                            📞 Your phone number will be saved to your account for faster checkout next time
                          </p>
                        )}
                        {user && phone && user.phone && phone === user.phone && (
                          <p className="text-xs text-green-600 mt-1">
                            ✅ Using your saved phone number
                          </p>
                        )}
                        {user && phone && user.phone && phone !== user.phone && (
                          <p className="text-xs text-blue-600 mt-1">
                            ℹ️ This will update your saved phone number
                          </p>
                        )}
                      </div>
                      
                      <div>
                        <Label className="mb-2 block">Order Type</Label>
                        <RadioGroup value={orderType} onValueChange={setOrderType} className="flex space-x-4">
                          <div className="flex items-center space-x-2">
                            <RadioGroupItem value="pickup" id="pickup" />
                            <Label htmlFor="pickup">Pickup</Label>
                          </div>
                          <div className="flex items-center space-x-2">
                            <RadioGroupItem value="delivery" id="delivery" />
                            <Label htmlFor="delivery">Delivery</Label>
                          </div>
                        </RadioGroup>
                      </div>

                      {/* Tip Selection */}
                      <div>
                        <Label className="mb-2 block">Add a Tip</Label>
                        <p className="text-sm text-gray-500 mb-3">
                          {orderType === "pickup" 
                            ? "Tips will be split among all employees currently clocked in"
                            : "25% of delivery tips will be shared with clocked-in staff"
                          }
                        </p>
                        <div className="space-y-3">
                          <RadioGroup value={tipType} onValueChange={setTipType} className="flex space-x-4">
                            <div className="flex items-center space-x-2">
                              <RadioGroupItem value="percentage" id="percentage" />
                              <Label htmlFor="percentage">Percentage</Label>
                            </div>
                            <div className="flex items-center space-x-2">
                              <RadioGroupItem value="amount" id="amount" />
                              <Label htmlFor="amount">Custom Amount</Label>
                            </div>
                          </RadioGroup>
                          
                          {tipType === "percentage" && (
                            <div className="flex space-x-2">
                              {[15, 18, 20, 25].map((percent) => (
                                <Button
                                  key={percent}
                                  type="button"
                                  variant={tip === percent ? "default" : "outline"}
                                  size="sm"
                                  onClick={() => setTip(percent)}
                                  className="flex-1"
                                >
                                  {percent}%
                                </Button>
                              ))}
                              <Button
                                type="button"
                                variant={tip === 0 ? "default" : "outline"}
                                size="sm"
                                onClick={() => setTip(0)}
                                className="flex-1"
                              >
                                No Tip
                              </Button>
                            </div>
                          )}
                          
                          {tipType === "amount" && (
                            <div className="flex space-x-2">
                              <div className="flex-1">
                                <Input
                                  type="number"
                                  placeholder="Enter amount"
                                  value={customTip}
                                  onChange={(e) => setCustomTip(e.target.value)}
                                  min="0"
                                  step="0.01"
                                />
                              </div>
                              <Button
                                type="button"
                                variant="outline"
                                onClick={() => {
                                  setCustomTip("");
                                  setTipType("percentage");
                                  setTip(0);
                                }}
                              >
                                No Tip
                              </Button>
                            </div>
                          )}
                        </div>
                      </div>
                      
                      {/* Fulfillment Time Selection */}
                      <div>
                        <Label className="mb-2 block">When would you like your order?</Label>
                        <RadioGroup value={fulfillmentTime} onValueChange={setFulfillmentTime} className="flex space-x-4">
                          <div className="flex items-center space-x-2">
                            <RadioGroupItem value="asap" id="asap" />
                            <Label htmlFor="asap">ASAP</Label>
                          </div>
                          <div className="flex items-center space-x-2">
                            <RadioGroupItem value="scheduled" id="scheduled" />
                            <Label htmlFor="scheduled">Schedule for Later</Label>
                          </div>
                        </RadioGroup>
                        
                        {fulfillmentTime === "scheduled" && (
                          <div className="mt-4 p-5 bg-gradient-to-br from-blue-50 to-indigo-50 border-2 border-blue-300 rounded-xl shadow-sm">
                            <Label htmlFor="scheduledTime" className="text-lg font-bold text-blue-900 mb-3 block flex items-center gap-2">
                              📅 Select Date & Time
                            </Label>

                            {/* Store Hours Info */}
                            <div className="mb-4 p-3 bg-white/80 rounded-lg border border-blue-200">
                              <p className="text-sm font-semibold text-gray-700 mb-1">🕒 Store Hours:</p>
                              <ul className="text-sm text-gray-600 space-y-0.5 ml-1">
                                <li>• Monday - Saturday: 11:00 AM - 10:00 PM</li>
                                <li>• Sunday: 12:00 PM - 9:00 PM</li>
                              </ul>
                              <p className="text-xs text-blue-600 mt-2 font-medium">
                                💡 Please select a time during our operating hours
                              </p>
                            </div>

                            <Input
                              type="datetime-local"
                              id="scheduledTime"
                              value={scheduledTime}
                              onChange={(e) => {
                                const selectedDate = new Date(e.target.value);
                                const day = selectedDate.getDay();
                                const hour = selectedDate.getHours();
                                const minute = selectedDate.getMinutes();

                                // Check if selected time is within store hours
                                let isValidTime = false;
                                if (day === 0) { // Sunday
                                  isValidTime = (hour > 12 || (hour === 12 && minute >= 0)) && hour < 21;
                                } else if (day >= 1 && day <= 6) { // Monday-Saturday
                                  isValidTime = (hour > 11 || (hour === 11 && minute >= 0)) && hour < 22;
                                }

                                if (!isValidTime) {
                                  toast({
                                    title: "Outside Store Hours",
                                    description: "Please select a time when we're open. Mon-Sat: 11AM-10PM, Sun: 12PM-9PM",
                                    variant: "destructive"
                                  });
                                }

                                setScheduledTime(e.target.value);
                              }}
                              min={new Date().toISOString().slice(0, 16)}
                              required={fulfillmentTime === "scheduled"}
                              className="text-base font-medium border-2 border-blue-400 focus:border-indigo-500 focus:ring-2 focus:ring-indigo-200 h-14 bg-white shadow-sm"
                            />
                            <p className="text-sm text-blue-700 mt-3 flex items-center gap-1.5 bg-blue-100 p-2 rounded-md">
                              <span className="text-lg">✨</span>
                              <span className="font-medium">Your order will be prepared to be ready at this time</span>
                            </p>
                          </div>
                        )}
                        
                        {fulfillmentTime === "asap" && !isStoreOpen() && (
                          <div className="mt-4 p-3 bg-red-50 border border-red-200 rounded-md">
                            <p className="text-sm text-red-700">
                              ⚠️ Store is currently closed. Please select a scheduled time or try again during business hours.
                            </p>
                            <p className="text-xs text-red-600 mt-1">
                              Hours: Mon-Sat 11AM-10PM, Sun 12PM-9PM
                            </p>
                          </div>
                        )}
                      </div>
                      
                      {orderType === "delivery" && (
                        <div>
                          <AddressForm
                            value={address}
                            onChange={setAddress}
                            onAddressSelect={handleAddressSelect}
                            placeholder={user ? "Your address will be saved for future orders" : "Enter your delivery address"}
                            label="Delivery Address"
                            required={true}
                          />
                          {user && !address && (
                            <p className="text-xs text-gray-500 mt-1">
                              🏠 Your delivery address will be saved to your account for faster checkout next time
                            </p>
                          )}
                          {user && address && user.address && address.includes(user.address) && (
                            <p className="text-xs text-green-600 mt-1">
                              ✅ Using your saved delivery address
                            </p>
                          )}
                          {user && address && user.address && !address.includes(user.address) && (
                            <p className="text-xs text-blue-600 mt-1">
                              ℹ️ This will update your saved delivery address
                            </p>
                          )}
                        </div>
                      )}
                      
                      <div>
                        <Label htmlFor="instructions">Special Instructions (Optional)</Label>
                        <Textarea 
                          id="instructions" 
                          placeholder="Any special instructions for your order?" 
                          value={specialInstructions} 
                          onChange={(e) => setSpecialInstructions(e.target.value)} 
                        />
                      </div>
                      
                      <Button
                        type="submit"
                        className="w-full bg-[#d73a31] hover:bg-[#c73128] disabled:bg-gray-400 disabled:cursor-not-allowed"
                        disabled={createPaymentIntentMutation.isPending || isOrderingPaused || isPastCutoff}
                      >
                        {isOrderingPaused || isPastCutoff ? (
                          "ASAP Orders Not Available"
                        ) : createPaymentIntentMutation.isPending ? (
                          <>
                            <Loader2 className="h-4 w-4 animate-spin mr-2" />
                            Processing...
                          </>
                        ) : (
                          "Continue to Payment"
                        )}
                      </Button>
                    </form>
                  </CardContent>
                </Card>
              )}
            </div>
            
            {/* Payment */}
            <div id="payment-section">
              <Card>
                <CardHeader>
                  <CardTitle>Payment</CardTitle>
                  <CardDescription>Secure payment processing by Stripe</CardDescription>
                </CardHeader>
                <CardContent>
                  {clientSecret ? (
                    <Elements 
                      stripe={stripePromise} 
                      options={{ 
                        clientSecret,
                        appearance: { theme: 'stripe' } 
                      }}
                    >
                      <CheckoutForm
                        orderId={orderId}
                        clientSecret={clientSecret}
                        customerPhone={phone}
                        customerName={user ? `${user.firstName || ''} ${user.lastName || ''}`.trim() || undefined : guestName || undefined}
                        customerAddress={addressData ? {
                          line1: addressData.street || undefined,
                          city: addressData.city || undefined,
                          state: addressData.state || undefined,
                          postal_code: addressData.zipCode || undefined,
                          country: 'US'
                        } : undefined}
                      />
                    </Elements>
                  ) : (
                    <div className="text-center py-8 text-gray-500">
                      <p>Please complete your order details first</p>
                    </div>
                  )}
                </CardContent>
              </Card>
              
              {rewards && rewards.length > 0 && (
                <Card className="mt-6">
                  <CardHeader>
                    <CardTitle>Your Rewards</CardTitle>
                    <CardDescription>Apply a reward to this order</CardDescription>
                  </CardHeader>
                  <CardContent>
                    <div className="space-y-4">
                      {rewards.map((userReward: any) => (
                        <div key={userReward.id} className="flex justify-between items-center p-3 border rounded-md">
                          <div>
                            <p className="font-medium">{userReward.reward.name}</p>
                            <p className="text-sm text-gray-500">{userReward.reward.description}</p>
                          </div>
                          <Button 
                            variant="outline" 
                            onClick={() => {
                              // Apply reward logic would go here
                              toast({
                                title: "Reward Applied",
                                description: `${userReward.reward.name} has been applied to your order.`
                              });
                            }}
                            disabled={!!clientSecret}
                          >
                            Apply
                          </Button>
                        </div>
                      ))}
                    </div>
                  </CardContent>
                </Card>
              )}
            </div>
          </div>
        </div>
      </main>
      <Footer />
    </>
  );
};

export default CheckoutPage;<|MERGE_RESOLUTION|>--- conflicted
+++ resolved
@@ -5,7 +5,6 @@
 import { useAuth } from "@/hooks/use-supabase-auth";
 import { useCart } from "@/hooks/use-cart";
 import { useVacationMode } from "@/hooks/use-vacation-mode";
-import { useStoreStatus } from "@/hooks/use-store-status";
 import { useQuery, useMutation } from "@tanstack/react-query";
 import { apiRequest, queryClient } from "@/lib/queryClient";
 import { useToast } from "@/hooks/use-toast";
@@ -142,7 +141,6 @@
   const [location, navigate] = useLocation();
   const { toast } = useToast();
   const { isOrderingPaused, displayMessage } = useVacationMode();
-  const { isPastCutoff, canPlaceAsapOrders, cutoffMessage } = useStoreStatus();
 
   // Check for corrupted items and handle gracefully
   useEffect(() => {
@@ -230,7 +228,6 @@
   const [orderType, setOrderType] = useState("pickup");
   const [fulfillmentTime, setFulfillmentTime] = useState("asap");
   const [scheduledTime, setScheduledTime] = useState("");
-  const [guestName, setGuestName] = useState("");
   const [phone, setPhone] = useState("");
   const [address, setAddress] = useState("");
   const [addressData, setAddressData] = useState<{
@@ -595,13 +592,6 @@
     // Use dynamic delivery fee (calculated based on distance)
     const currentDeliveryFee = orderType === "delivery" ? deliveryFee : 0;
 
-<<<<<<< HEAD
-    // Calculate service fee (3.5% of subtotal after discounts)
-    const SERVICE_FEE_PERCENTAGE = 3.5;
-    const serviceFeeAmount = (finalSubtotal * SERVICE_FEE_PERCENTAGE) / 100;
-
-    const finalTotal = finalSubtotal + taxAmount + tipAmount + currentDeliveryFee + serviceFeeAmount;
-=======
     // Calculate card processing fee if enabled
     let cardProcessingFee = 0;
     if (cardFeeSettings && cardFeeSettings.cardFeesEnabled) {
@@ -617,7 +607,6 @@
     }
 
     const finalTotal = finalSubtotal + taxAmount + tipAmount + currentDeliveryFee + cardProcessingFee;
->>>>>>> 53d878ba
 
     return {
       subtotal,
@@ -627,11 +616,7 @@
       totalDiscount: totalDiscountAmount,
       tip: tipAmount,
       deliveryFee: currentDeliveryFee,
-<<<<<<< HEAD
-      serviceFee: serviceFeeAmount,
-=======
       cardProcessingFee,
->>>>>>> 53d878ba
       finalSubtotal,
       finalTotal
     };
@@ -832,18 +817,13 @@
       tax: tax.toString(),
       tip: totals.tip.toString(),
       deliveryFee: orderType === "delivery" ? deliveryFee.toString() : "0",
-<<<<<<< HEAD
-      serviceFee: totals.serviceFee.toString(),
-=======
       cardProcessingFee: totals.cardProcessingFee ? totals.cardProcessingFee.toString() : "0",
->>>>>>> 53d878ba
       orderType,
       paymentStatus: "pending", // Will be set to succeeded after payment confirmation
       specialInstructions,
       address: orderType === "delivery" ? address : "",
       addressData: orderType === "delivery" ? addressData : null,
       phone,
-      customerName: user ? `${user.firstName || ''} ${user.lastName || ''}`.trim() : guestName || 'Guest',
       items: orderItems,
       fulfillmentTime,
       scheduledTime: fulfillmentTime === "scheduled" ? scheduledTime : null,
@@ -895,22 +875,6 @@
                 <p className="text-sm mb-1">{displayMessage}</p>
                 <p className="text-sm font-medium bg-yellow-600 bg-opacity-50 px-2 py-1 rounded inline-block">
                   💡 Scheduled orders for later pickup/delivery are still available!
-                </p>
-              </div>
-            </div>
-          </div>
-        )}
-
-        {/* Store Hours Cutoff Banner */}
-        {!isOrderingPaused && isPastCutoff && (
-          <div className="bg-yellow-500 border-b-4 border-yellow-600 px-4 sm:px-6 lg:px-8 py-4 mb-6">
-            <div className="max-w-6xl mx-auto flex items-center gap-3 text-white">
-              <AlertCircle className="h-6 w-6 flex-shrink-0" />
-              <div className="flex-1">
-                <p className="font-bold text-lg">ASAP Orders Closed</p>
-                <p className="text-sm mb-1">{cutoffMessage}</p>
-                <p className="text-sm font-medium bg-yellow-600 bg-opacity-50 px-2 py-1 rounded inline-block">
-                  💡 You can still schedule an order for tomorrow!
                 </p>
               </div>
             </div>
@@ -1164,15 +1128,6 @@
                         <span>${formatPrice(totals.tip)}</span>
                       </div>
                     )}
-<<<<<<< HEAD
-                    <div className="flex justify-between text-sm text-gray-600">
-                      <span className="flex items-center gap-1">
-                        Processing Fee
-                        <span className="text-xs">(3.5%)</span>
-                      </span>
-                      <span>${formatPrice(totals.serviceFee)}</span>
-                    </div>
-=======
                     {totals.cardProcessingFee > 0 && cardFeeSettings && (
                       <div className="flex justify-between text-gray-600">
                         <span className="flex items-center gap-1">
@@ -1184,7 +1139,6 @@
                         <span>${formatPrice(totals.cardProcessingFee)}</span>
                       </div>
                     )}
->>>>>>> 53d878ba
                     <Separator className="my-2" />
                     <div className="flex justify-between font-bold text-lg">
                       <span>Total</span>
@@ -1202,27 +1156,6 @@
                   </CardHeader>
                   <CardContent>
                     <form onSubmit={handleSubmitOrder} className="space-y-6">
-                      {/* Guest Name Field - Only shown for non-logged-in users */}
-                      {!user && (
-                        <div className="p-4 bg-blue-50 border-2 border-blue-200 rounded-lg">
-                          <Label htmlFor="guestName" className="text-blue-700 font-semibold flex items-center gap-2">
-                            👤 Your Name <span className="text-blue-600 text-sm">(Required)</span>
-                          </Label>
-                          <Input
-                            id="guestName"
-                            type="text"
-                            placeholder="Enter your name"
-                            value={guestName}
-                            onChange={(e) => setGuestName(e.target.value)}
-                            required
-                            className="mt-2 border-2 border-blue-300 focus:border-blue-500 focus:ring-blue-500 bg-white"
-                          />
-                          <p className="text-xs text-gray-500 mt-1">
-                            📝 This will appear on your order and receipt
-                          </p>
-                        </div>
-                      )}
-
                       <div className="p-4 bg-red-50 border-2 border-red-200 rounded-lg">
                         <Label htmlFor="phone" className="text-red-700 font-semibold flex items-center gap-2">
                           📞 Phone Number <span className="text-red-600 text-sm">(Required)</span>
@@ -1466,10 +1399,10 @@
                       <Button
                         type="submit"
                         className="w-full bg-[#d73a31] hover:bg-[#c73128] disabled:bg-gray-400 disabled:cursor-not-allowed"
-                        disabled={createPaymentIntentMutation.isPending || isOrderingPaused || isPastCutoff}
+                        disabled={createPaymentIntentMutation.isPending || isOrderingPaused}
                       >
-                        {isOrderingPaused || isPastCutoff ? (
-                          "ASAP Orders Not Available"
+                        {isOrderingPaused ? (
+                          "Ordering Temporarily Unavailable"
                         ) : createPaymentIntentMutation.isPending ? (
                           <>
                             <Loader2 className="h-4 w-4 animate-spin mr-2" />
@@ -1505,7 +1438,7 @@
                         orderId={orderId}
                         clientSecret={clientSecret}
                         customerPhone={phone}
-                        customerName={user ? `${user.firstName || ''} ${user.lastName || ''}`.trim() || undefined : guestName || undefined}
+                        customerName={user ? `${user.firstName || ''} ${user.lastName || ''}`.trim() || undefined : undefined}
                         customerAddress={addressData ? {
                           line1: addressData.street || undefined,
                           city: addressData.city || undefined,
