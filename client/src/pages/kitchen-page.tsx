--- conflicted
+++ resolved
@@ -856,24 +856,18 @@
                               {item.options && Array.isArray(item.options) && item.options.length > 0 && (
                                 <div className="text-sm text-gray-600 space-y-1">
                                   {item.options.map((option: any, idx: number) => {
-<<<<<<< HEAD
                                     // Simplify group names for kitchen display
                                     const groupName = (option.groupName || '').replace(/specialty|gourmet|pizza/gi, '').trim();
-                                    return (
-                                      <div key={idx}>
-                                        <span>{groupName}: {option.itemName}</span>
-=======
                                     // Don't show price for required size selections (it's the base price, not an add-on)
                                     const isSize = option.groupName?.toLowerCase().includes('size');
                                     const showPrice = option.price && option.price > 0 && !isSize;
 
                                     return (
                                       <div key={idx} className="flex justify-between items-center">
-                                        <span>{option.groupName}: {option.itemName}</span>
+                                        <span>{groupName}: {option.itemName}</span>
                                         {showPrice && (
                                           <span className="text-green-600 font-medium">+${option.price.toFixed(2)}</span>
                                         )}
->>>>>>> 0c8f25cc
                                       </div>
                                     );
                                   })}
@@ -1073,24 +1067,18 @@
                         {item.options && Array.isArray(item.options) && item.options.length > 0 && (
                           <div className="text-sm text-gray-600 space-y-1 mt-1">
                             {item.options.map((option: any, idx: number) => {
-<<<<<<< HEAD
                               // Simplify group names for kitchen display
                               const groupName = (option.groupName || '').replace(/specialty|gourmet|pizza/gi, '').trim();
-                              return (
-                                <div key={idx}>
-                                  <span>{groupName}: {option.itemName}</span>
-=======
                               // Don't show price for required size selections (it's the base price, not an add-on)
                               const isSize = option.groupName?.toLowerCase().includes('size');
                               const showPrice = option.price && option.price > 0 && !isSize;
 
                               return (
                                 <div key={idx} className="flex justify-between items-center">
-                                  <span>{option.groupName}: {option.itemName}</span>
+                                  <span>{groupName}: {option.itemName}</span>
                                   {showPrice && (
                                     <span className="text-green-600 font-medium">+${option.price.toFixed(2)}</span>
                                   )}
->>>>>>> 0c8f25cc
                                 </div>
                               );
                             })}
