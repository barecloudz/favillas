import { Switch, Route, useLocation } from "wouter";
import { useEffect, lazy, Suspense } from "react";
import { queryClient } from "./lib/queryClient";
import { QueryClientProvider } from "@tanstack/react-query";
import { Toaster } from "@/components/ui/toaster";
import { TooltipProvider } from "@/components/ui/tooltip";
import { AuthProvider } from "@/hooks/use-supabase-auth";
import { ProtectedRoute } from "@/lib/protected-route";
import { AdminProtectedRoute } from "@/lib/admin-protected-route";
import { CartProvider } from "@/hooks/use-cart";
import CartSidebar from "@/components/cart/cart-sidebar";
import Header from "@/components/layout/header";
import LoginModalWrapper from "@/components/auth/login-modal-wrapper";
import { WarningBanner } from "@/components/warning-banner";
<<<<<<< HEAD

// Lazy load route components
const NotFound = lazy(() => import("@/pages/not-found"));
const HomePage = lazy(() => import("@/pages/home-page"));
const AuthPage = lazy(() => import("@/pages/auth-page"));
const AuthCallback = lazy(() => import("@/pages/auth-callback"));
const EmailConfirmedPage = lazy(() => import("@/pages/email-confirmed"));
const MenuPage = lazy(() => import("@/pages/menu-page"));
const CateringPage = lazy(() => import("@/pages/catering-page"));
const CustomerDisplay = lazy(() => import("@/pages/customer-display"));
const CheckoutPage = lazy(() => import("@/pages/checkout-page"));
const OrderSuccessPage = lazy(() => import("@/pages/order-success"));
const OrdersPage = lazy(() => import("@/pages/orders-page"));
const RewardsPage = lazy(() => import("@/pages/rewards-page"));
const ProfilePage = lazy(() => import("@/pages/profile-page"));
const KitchenPage = lazy(() => import("@/pages/kitchen-page"));
const AdminDashboard = lazy(() => import("@/pages/admin-dashboard"));
const TestPage = lazy(() => import("@/pages/test-page"));
const FixOrderPage = lazy(() => import("@/pages/fix-order"));
const Fix169Page = lazy(() => import("@/pages/fix-169"));
const DebugOrdersPage = lazy(() => import("@/pages/debug-orders"));
const EmployeeClockPage = lazy(() => import("@/pages/employee-clock"));

// Loading fallback component
function LoadingFallback() {
  return (
    <div className="flex items-center justify-center min-h-screen">
      <div className="animate-spin rounded-full h-12 w-12 border-b-2 border-primary"></div>
    </div>
  );
}
=======
>>>>>>> 61adf389

function ScrollToTop() {
  const [location] = useLocation();
  
  useEffect(() => {
    window.scrollTo(0, 0);
  }, [location]);
  
  return null;
}

function Router() {
  return (
    <>
      <ScrollToTop />
      <Suspense fallback={<LoadingFallback />}>
        <Switch>
          <Route path="/" component={HomePage} />
          <Route path="/auth" component={AuthPage} />
          <Route path="/auth/callback" component={AuthCallback} />
          <Route path="/auth/confirm" component={EmailConfirmedPage} />
          <Route path="/menu" component={MenuPage} />
          <Route path="/catering" component={CateringPage} />
          <Route path="/display" component={CustomerDisplay} />
          <Route path="/test" component={TestPage} />
          <Route path="/fix-order" component={FixOrderPage} />
          <Route path="/debug-orders" component={DebugOrdersPage} />
          <Route path="/checkout" component={CheckoutPage} />
          <Route path="/order-success" component={OrderSuccessPage} />
          <Route path="/orders" component={OrdersPage} />
          <Route path="/rewards" component={RewardsPage} />
          <Route path="/profile" component={ProfilePage} />
          <ProtectedRoute path="/kitchen" component={KitchenPage} />
          <AdminProtectedRoute path="/admin/dashboard" component={AdminDashboard} />
          <ProtectedRoute path="/employee/clock" component={EmployeeClockPage} />
          <Route component={NotFound} />
        </Switch>
      </Suspense>
    </>
  );
}

function App() {
  return (
    <QueryClientProvider client={queryClient}>
      <AuthProvider>
        <CartProvider>
          <TooltipProvider>
            <Toaster />
            <Header />
            <WarningBanner />
            <CartSidebar />
            <LoginModalWrapper />
            <Router />
          </TooltipProvider>
        </CartProvider>
      </AuthProvider>
    </QueryClientProvider>
  );
}

export default App;<|MERGE_RESOLUTION|>--- conflicted
+++ resolved
@@ -1,9 +1,29 @@
 import { Switch, Route, useLocation } from "wouter";
-import { useEffect, lazy, Suspense } from "react";
+import { useEffect } from "react";
 import { queryClient } from "./lib/queryClient";
 import { QueryClientProvider } from "@tanstack/react-query";
 import { Toaster } from "@/components/ui/toaster";
 import { TooltipProvider } from "@/components/ui/tooltip";
+import NotFound from "@/pages/not-found";
+import HomePage from "@/pages/home-page";
+import AuthPage from "@/pages/auth-page";
+import AuthCallback from "@/pages/auth-callback";
+import EmailConfirmedPage from "@/pages/email-confirmed";
+import MenuPage from "@/pages/menu-page";
+import CateringPage from "@/pages/catering-page";
+import CustomerDisplay from "@/pages/customer-display";
+import CheckoutPage from "@/pages/checkout-page";
+import OrderSuccessPage from "@/pages/order-success";
+import OrdersPage from "@/pages/orders-page";
+import RewardsPage from "@/pages/rewards-page";
+import ProfilePage from "@/pages/profile-page";
+import KitchenPage from "@/pages/kitchen-page";
+import AdminDashboard from "@/pages/admin-dashboard";
+import TestPage from "@/pages/test-page";
+import FixOrderPage from "@/pages/fix-order";
+import Fix169Page from "@/pages/fix-169";
+import DebugOrdersPage from "@/pages/debug-orders";
+import EmployeeClockPage from "@/pages/employee-clock";
 import { AuthProvider } from "@/hooks/use-supabase-auth";
 import { ProtectedRoute } from "@/lib/protected-route";
 import { AdminProtectedRoute } from "@/lib/admin-protected-route";
@@ -12,40 +32,6 @@
 import Header from "@/components/layout/header";
 import LoginModalWrapper from "@/components/auth/login-modal-wrapper";
 import { WarningBanner } from "@/components/warning-banner";
-<<<<<<< HEAD
-
-// Lazy load route components
-const NotFound = lazy(() => import("@/pages/not-found"));
-const HomePage = lazy(() => import("@/pages/home-page"));
-const AuthPage = lazy(() => import("@/pages/auth-page"));
-const AuthCallback = lazy(() => import("@/pages/auth-callback"));
-const EmailConfirmedPage = lazy(() => import("@/pages/email-confirmed"));
-const MenuPage = lazy(() => import("@/pages/menu-page"));
-const CateringPage = lazy(() => import("@/pages/catering-page"));
-const CustomerDisplay = lazy(() => import("@/pages/customer-display"));
-const CheckoutPage = lazy(() => import("@/pages/checkout-page"));
-const OrderSuccessPage = lazy(() => import("@/pages/order-success"));
-const OrdersPage = lazy(() => import("@/pages/orders-page"));
-const RewardsPage = lazy(() => import("@/pages/rewards-page"));
-const ProfilePage = lazy(() => import("@/pages/profile-page"));
-const KitchenPage = lazy(() => import("@/pages/kitchen-page"));
-const AdminDashboard = lazy(() => import("@/pages/admin-dashboard"));
-const TestPage = lazy(() => import("@/pages/test-page"));
-const FixOrderPage = lazy(() => import("@/pages/fix-order"));
-const Fix169Page = lazy(() => import("@/pages/fix-169"));
-const DebugOrdersPage = lazy(() => import("@/pages/debug-orders"));
-const EmployeeClockPage = lazy(() => import("@/pages/employee-clock"));
-
-// Loading fallback component
-function LoadingFallback() {
-  return (
-    <div className="flex items-center justify-center min-h-screen">
-      <div className="animate-spin rounded-full h-12 w-12 border-b-2 border-primary"></div>
-    </div>
-  );
-}
-=======
->>>>>>> 61adf389
 
 function ScrollToTop() {
   const [location] = useLocation();
@@ -61,29 +47,27 @@
   return (
     <>
       <ScrollToTop />
-      <Suspense fallback={<LoadingFallback />}>
-        <Switch>
-          <Route path="/" component={HomePage} />
-          <Route path="/auth" component={AuthPage} />
-          <Route path="/auth/callback" component={AuthCallback} />
-          <Route path="/auth/confirm" component={EmailConfirmedPage} />
-          <Route path="/menu" component={MenuPage} />
-          <Route path="/catering" component={CateringPage} />
-          <Route path="/display" component={CustomerDisplay} />
-          <Route path="/test" component={TestPage} />
-          <Route path="/fix-order" component={FixOrderPage} />
-          <Route path="/debug-orders" component={DebugOrdersPage} />
-          <Route path="/checkout" component={CheckoutPage} />
-          <Route path="/order-success" component={OrderSuccessPage} />
-          <Route path="/orders" component={OrdersPage} />
-          <Route path="/rewards" component={RewardsPage} />
-          <Route path="/profile" component={ProfilePage} />
-          <ProtectedRoute path="/kitchen" component={KitchenPage} />
-          <AdminProtectedRoute path="/admin/dashboard" component={AdminDashboard} />
-          <ProtectedRoute path="/employee/clock" component={EmployeeClockPage} />
-          <Route component={NotFound} />
-        </Switch>
-      </Suspense>
+      <Switch>
+        <Route path="/" component={HomePage} />
+        <Route path="/auth" component={AuthPage} />
+        <Route path="/auth/callback" component={AuthCallback} />
+        <Route path="/auth/confirm" component={EmailConfirmedPage} />
+        <Route path="/menu" component={MenuPage} />
+        <Route path="/catering" component={CateringPage} />
+        <Route path="/display" component={CustomerDisplay} />
+        <Route path="/test" component={TestPage} />
+        <Route path="/fix-order" component={FixOrderPage} />
+        <Route path="/debug-orders" component={DebugOrdersPage} />
+        <Route path="/checkout" component={CheckoutPage} />
+        <Route path="/order-success" component={OrderSuccessPage} />
+        <Route path="/orders" component={OrdersPage} />
+        <Route path="/rewards" component={RewardsPage} />
+        <Route path="/profile" component={ProfilePage} />
+        <ProtectedRoute path="/kitchen" component={KitchenPage} />
+        <AdminProtectedRoute path="/admin/dashboard" component={AdminDashboard} />
+        <ProtectedRoute path="/employee/clock" component={EmployeeClockPage} />
+        <Route component={NotFound} />
+      </Switch>
     </>
   );
 }
